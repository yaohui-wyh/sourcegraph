// tslint:disable: typedef ordered-imports

import { abs, rel, getRouteParams } from "sourcegraph/app/routePatterns";
import { urlTo } from "sourcegraph/util/urlTo";
import { makeRepoRev, repoPath, repoRev } from "sourcegraph/repo";
import { withLineColBoundToHash } from "sourcegraph/blob/withLineColBoundToHash";
import { withLastSrclibDataVersion } from "sourcegraph/blob/withLastSrclibDataVersion";
import { withResolvedRepoRev } from "sourcegraph/repo/withResolvedRepoRev";
import { withFileBlob } from "sourcegraph/blob/withFileBlob";
import { BlobMain } from "sourcegraph/blob/BlobMain";
import { RepoNavContext } from "sourcegraph/blob/RepoNavContext";

let _blobMainComponent: any;

export const routes = [
	{
		path: rel.blob,
		keepScrollPositionOnRouteChangeKey: "file",
		getComponents: (location: Location, callback: Function) => {
			if (!_blobMainComponent) {
				// Create only once to avoid unnecessary remounting after each route change.
				_blobMainComponent = withLineColBoundToHash(
					withResolvedRepoRev(
						withLastSrclibDataVersion(
							withFileBlob(
								BlobMain
							)
						)
					)
				);
			}
			callback(null, {
				main: _blobMainComponent,
				repoNavContext: RepoNavContext,
			});
		},
		blobLoaderHelpers: [],
	},
];

// urlToBlob generates the URL to a file. To get a dir's URL, use urlToTree.
export function urlToBlob(repo: string, rev: string | null, path: string | string[]): string {
	const pathStr = typeof path === "string" ? path : path.join("/");
	return urlTo("blob", { splat: [makeRepoRev(repo, rev), pathStr] } as any);
}

<<<<<<< HEAD
export function urlToBlobLine(repo: string, rev: string | null, path: string, line: number): string {
	return `${urlToBlob(repo, rev, path)}#L${line}`;
}

export function parseBlobURL(urlPathname: string): {repo: string, rev: string | null, path: string} {
=======
export function parseBlobURL(urlPathname: string): {repo: string, rev: string | null, path: string, hash?: string} {
	let hash: string | undefined;
	if (urlPathname.indexOf("#") !== -1) {
		const idx = urlPathname.indexOf("#");
		hash = urlPathname.slice(idx + 1);
		urlPathname = urlPathname.slice(0, idx);
	}
>>>>>>> 21e23c02
	if (urlPathname.startsWith("/")) {
		urlPathname = urlPathname.slice(1);
	}
	const params = getRouteParams(abs.blob, urlPathname);
	if (!params.splat || params.splat.length !== 2) {
		throw new Error(`invalid blob URL: ${urlPathname} (params are: ${JSON.stringify(params)})`);
	}
	return {
		repo: repoPath(params.splat[0]),
		rev: repoRev(params.splat[0]),
		path: params.splat[1],
		hash,
	};
}<|MERGE_RESOLUTION|>--- conflicted
+++ resolved
@@ -44,13 +44,10 @@
 	return urlTo("blob", { splat: [makeRepoRev(repo, rev), pathStr] } as any);
 }
 
-<<<<<<< HEAD
 export function urlToBlobLine(repo: string, rev: string | null, path: string, line: number): string {
 	return `${urlToBlob(repo, rev, path)}#L${line}`;
 }
 
-export function parseBlobURL(urlPathname: string): {repo: string, rev: string | null, path: string} {
-=======
 export function parseBlobURL(urlPathname: string): {repo: string, rev: string | null, path: string, hash?: string} {
 	let hash: string | undefined;
 	if (urlPathname.indexOf("#") !== -1) {
@@ -58,7 +55,6 @@
 		hash = urlPathname.slice(idx + 1);
 		urlPathname = urlPathname.slice(0, idx);
 	}
->>>>>>> 21e23c02
 	if (urlPathname.startsWith("/")) {
 		urlPathname = urlPathname.slice(1);
 	}
