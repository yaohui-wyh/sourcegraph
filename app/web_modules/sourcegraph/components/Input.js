--- conflicted
+++ resolved
@@ -6,20 +6,6 @@
 import styles from "./styles/input.css";
 import base from "./styles/_base.css";
 
-<<<<<<< HEAD
-function Input(props) {
-	const cls = props.styles[props.block ? "block" : "input"]; // eslint-disable-line react/prop-types
-	return <input {...props} ref={props.domRef} className={`${cls} ${props.className || ""}`} />;
-}
-
-Input.propTypes = {
-	// className is an additional CSS class (or classes) to apply to the
-	// <input> element.
-	className: React.PropTypes.string,
-
-	// block, if true, displays the input as a block element.
-	block: React.PropTypes.bool,
-=======
 class Input extends React.Component {
 	static propTypes = {
 		block: React.PropTypes.bool,
@@ -35,7 +21,6 @@
 		errorText: React.PropTypes.string,
 		style: React.PropTypes.object,
 	};
->>>>>>> ee780a23
 
 	render() {
 		const {style, domRef, block, className, placeholder, label, helperText, error, errorText} = this.props;
